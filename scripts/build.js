--- conflicted
+++ resolved
@@ -16,11 +16,6 @@
 // 增强版fs依赖
 const fs = require('fs-extra')
 const path = require('path')
-<<<<<<< HEAD
-const zlib = require('zlib')
-// 给日志上色的依赖
-=======
->>>>>>> 8e5ea98c
 const chalk = require('chalk')
 // js调用外部shell命令
 const execa = require('execa')
